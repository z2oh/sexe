use expression::*;
use nom;
use nom::types::CompleteStr;
use std::f64::consts::{E, PI};

// This is a custom implementation of nom::recognize_float that does not parse
// the optional sign before the number, so that expressions like `x+3` parse
// correctly and not as `x(+3)`.
named!(recognize_float<CompleteStr, CompleteStr>,
  recognize!(
    tuple!(
      alt!(
        value!((), tuple!(nom::digit, opt!(pair!(char!('.'), opt!(nom::digit)))))
      | value!((), tuple!(char!('.'), nom::digit))
      ),
      opt!(tuple!(
        alt!(char!('e') | char!('E')),
        nom::digit
        )
      )
    )
  )
);

named!(parse_double<CompleteStr, f64>,
    flat_map!(recognize_float, parse_to!(f64))
);

named!(parse_constant<CompleteStr, ExpressionNode>,
    do_parse!(
        value: parse_double >>
        (ExpressionNode::ConstantExprNode { value, })
    )
);

named!(parse_variable<CompleteStr, ExpressionNode>,
    do_parse!(
        var: take_while1!(|x| nom::is_alphabetic(x as u8)) >>
        ( ExpressionNode::VariableExprNode { variable_key: var.to_string() } )
    )
);

named!(parse_coefficient<CompleteStr, ExpressionNode>,
    do_parse!(
        coefficient: parse_priority_1 >>
        res: parse_priority_1 >>
        (ExpressionNode::BinaryExprNode {
            operator: BinaryOperator::Multiplication,
            left_node: Box::new(coefficient),
            right_node: Box::new(res),
        })
    )
);

named!(parse_parens<CompleteStr, ExpressionNode>,
    delimited!( char!('('), parse_expr, char!(')') )
);

named!(parse_sin<CompleteStr, ExpressionNode>,
    do_parse!(
        tag!("sin") >>
        res: parse_parens >>
        (ExpressionNode::UnaryExprNode {
            operator: UnaryOperator::Sin,
            child_node: Box::new(res),
        })
    )
);

named!(parse_cos<CompleteStr, ExpressionNode>,
    do_parse!(
        tag!("cos") >>
        res: parse_parens >>
        (ExpressionNode::UnaryExprNode {
            operator: UnaryOperator::Cos,
            child_node: Box::new(res),
        })
    )
);

named!(parse_tan<CompleteStr, ExpressionNode>,
    do_parse!(
        alt!(tag!("tan") | tag!("tg")) >>
        res: parse_parens >>
        (ExpressionNode::UnaryExprNode {
            operator: UnaryOperator::Tan,
            child_node: Box::new(res),
        })
    )
);

named!(parse_ctan<CompleteStr, ExpressionNode>,
    do_parse!(
        alt_complete!(tag!("ctan") | tag!("ctg")) >>
        res: parse_parens >>
        (ExpressionNode::UnaryExprNode {
            operator: UnaryOperator::Ctan,
            child_node: Box::new(res),
        })
    )
);

named!(parse_abs<CompleteStr, ExpressionNode>,
    do_parse!(
        tag!("abs") >>
        res: parse_parens >>
        (ExpressionNode::UnaryExprNode {
            operator: UnaryOperator::Abs,
            child_node: Box::new(res),
        })
    )
);

named!(parse_log2<CompleteStr, ExpressionNode>,
    do_parse!(
        tag!("log2") >>
        res: parse_parens >>
        (ExpressionNode::UnaryExprNode {
            operator: UnaryOperator::Log2,
            child_node: Box::new(res),
        })
    )
);

named!(parse_ln<CompleteStr, ExpressionNode>,
    do_parse!(
        tag!("ln") >>
        res: parse_parens >>
        (ExpressionNode::UnaryExprNode {
            operator: UnaryOperator::Ln,
            child_node: Box::new(res),
        })
    )
);

named!(parse_exp<CompleteStr, ExpressionNode>,
    do_parse!(
        tag!("exp") >>
        res: parse_parens >>
        (ExpressionNode::UnaryExprNode {
            operator: UnaryOperator::Exp,
            child_node: Box::new(res),
        })
    )
);

<<<<<<< HEAD
named!(parse_args<CompleteStr, Vec<ExpressionNode>>,
    delimited!( char!('('), separated_list!(tag!(","), parse_expr), char!(')') )
);

named!(parse_log<CompleteStr, ExpressionNode>,
    do_parse!(
        tag!("log") >>
        res: parse_args >>
        (ExpressionNode::NaryExprNode {
            operator: NaryOperator::Log,
            child_nodes: Box::new(res),
=======
named!(parse_acos<CompleteStr, ExpressionNode>,
    do_parse!(
        alt!(tag!("acos") | tag!("arccos")) >>
        res: parse_parens >>
        (ExpressionNode::UnaryExprNode {
            operator: UnaryOperator::Acos,
            child_node: Box::new(res),
        })
    )
);

named!(parse_asin<CompleteStr, ExpressionNode>,
    do_parse!(
        alt!(tag!("asin") | tag!("arcsin")) >>
        res: parse_parens >>
        (ExpressionNode::UnaryExprNode {
            operator: UnaryOperator::Asin,
            child_node: Box::new(res),
        })
    )
);

named!(parse_e<CompleteStr, ExpressionNode>,
    do_parse!(
        beg: tag_no_case!("e") >>
        rest: take_while!(|x| nom::is_alphabetic(x as u8))  >>
        (
            match rest.len() {
                0 => ExpressionNode::ConstantExprNode { value: E },
                _ => ExpressionNode::VariableExprNode { variable_key: format!("{}{}", beg, rest) }
            }
        )
    )
);

named!(parse_pi<CompleteStr, ExpressionNode>,
    do_parse!(
        beg: alt!(tag_no_case!("pi") | tag!("π")) >>
        rest: take_while!(|ch: char| ch.is_alphabetic()) >>
        (
            match rest.len() {
                0 => ExpressionNode::ConstantExprNode { value: PI },
                _ => ExpressionNode::VariableExprNode { variable_key: format!("{}{}", beg, rest) }
            }
        )
    )
);

named!(parse_module<CompleteStr, ExpressionNode>,
    do_parse!(
        res: delimited!( char!('|'), parse_expr, char!('|') ) >>
        (ExpressionNode::UnaryExprNode {
            operator: UnaryOperator::Abs,
            child_node: Box::new(res),
>>>>>>> 50a8e2de
        })
    )
);

named!(pub parse_expr<CompleteStr, ExpressionNode>,
    call!(parse_priority_4)
);

named!(parse_priority_0<CompleteStr, ExpressionNode>,
    alt_complete!(
        parse_constant   |
        parse_parens     |
        parse_sin        |
        parse_cos        |
        parse_tan        |
        parse_ctan       |
        parse_asin       |
        parse_acos       |
        parse_abs        |
        parse_module     |
        parse_log2       |
        parse_ln         |
        parse_exp        |
<<<<<<< HEAD
        parse_log        |
=======
        parse_e          |
        parse_pi         |
>>>>>>> 50a8e2de
        parse_variable
    )
);

named!(parse_priority_1<CompleteStr, ExpressionNode>,
    do_parse!(
        init: parse_priority_0 >>
        res: fold_many0!(
            pair!(alt!(tag!("^")), parse_priority_0),
            init,
            |acc, (op, val): (CompleteStr, ExpressionNode)| {
                let operator = match op.as_bytes()[0] as char {
                    '^' => BinaryOperator::Exponentiation,
                    // For now, default to Exponentiation.
                    _ => BinaryOperator::Exponentiation,
                };
                ExpressionNode::BinaryExprNode {
                    operator,
                    left_node: Box::new(acc),
                    right_node: Box::new(val),
                }
            }
        ) >>
        (res)
    )
);

named!(parse_priority_2<CompleteStr, ExpressionNode>,
    do_parse!(
        init: alt!(
            parse_coefficient |
            parse_priority_1
        ) >>
        res: fold_many0!(
            pair!(alt!(tag!("*") | tag!("/")), parse_priority_1),
            init,
            |acc, (op, val): (CompleteStr, ExpressionNode)| {
                let operator = match op.as_bytes()[0] as char {
                    '*' => BinaryOperator::Multiplication,
                    '/' => BinaryOperator::Division,
                    // For now, default to Multiplication.
                    _   => BinaryOperator::Multiplication,
                };
                ExpressionNode::BinaryExprNode {
                    operator,
                    left_node: Box::new(acc),
                    right_node: Box::new(val),
                }
            }
        ) >>
        (res)
    )
);

named!(parse_priority_3<CompleteStr, ExpressionNode>,
    alt_complete!(
        do_parse!(
            op: alt!(tag!("-")) >>
            res: parse_priority_2 >>
            (ExpressionNode::UnaryExprNode {
                operator: match op.as_bytes()[0] as char {
                    '-' => UnaryOperator::Negation,
                    // For now, default to Negation.
                    _ => UnaryOperator::Negation,
                },
                child_node: Box::new(res),
            })
        ) |
        parse_priority_2
    )
);

named!(parse_priority_4<CompleteStr, ExpressionNode>,
    do_parse!(
        init: parse_priority_3 >>
        res: fold_many0!(
            pair!(alt!(tag!("+") | tag!("-")), parse_priority_3),
            init,
            |acc, (op, val): (CompleteStr, ExpressionNode)| {
                let operator = match op.as_bytes()[0] as char {
                    '+' => BinaryOperator::Addition,
                    '-' => BinaryOperator::Subtraction,
                    // For now, default to Addition.
                    _   => BinaryOperator::Addition,
                };
                ExpressionNode::BinaryExprNode {
                    operator,
                    left_node: Box::new(acc),
                    right_node: Box::new(val),
                }
            }
        ) >>
        (res)
    )
);

#[test]
fn test_parse_constant() {
    use std::collections::HashMap;
    assert_eq!(
        parse_constant(CompleteStr("3"))
            .unwrap()
            .1
            .evaluate(&HashMap::new())
            .unwrap(),
        3.0
    );

    let mut vars_map = HashMap::new();
    vars_map.insert("x".to_string(), 10.0);

    assert_eq!(
        parse_variable(CompleteStr("x"))
            .unwrap()
            .1
            .evaluate(&vars_map)
            .unwrap(),
        10.0
    );
}

#[test]
fn test_parse_term() {
    use std::collections::HashMap;
    let mut vars_map = HashMap::new();
    vars_map.insert("x".to_string(), 10.0);

    assert_eq!(
        parse_expr(CompleteStr("(3(3))"))
            .unwrap()
            .1
            .evaluate(&HashMap::new())
            .unwrap(),
        9.0
    );

    assert_eq!(
        parse_expr(CompleteStr("3x"))
            .unwrap()
            .1
            .evaluate(&vars_map)
            .unwrap(),
        30.0
    );

    assert_eq!(
        parse_expr(CompleteStr("3(3(3))"))
            .unwrap()
            .1
            .evaluate(&HashMap::new())
            .unwrap(),
        27.0
    );

    assert_eq!(
        parse_expr(CompleteStr("3(x(3))"))
            .unwrap()
            .1
            .evaluate(&vars_map)
            .unwrap(),
        90.0
    );

    assert_eq!(
        parse_expr(CompleteStr("3+10"))
            .unwrap()
            .1
            .evaluate(&HashMap::new())
            .unwrap(),
        13.0,
    );

    assert_eq!(
        parse_expr(CompleteStr("3-(2+1)"))
            .unwrap()
            .1
            .evaluate(&HashMap::new())
            .unwrap(),
        0.0,
    );

    assert_eq!(
        parse_expr(CompleteStr("3-(2-1)"))
            .unwrap()
            .1
            .evaluate(&HashMap::new())
            .unwrap(),
        2.0,
    );

    assert_eq!(
        parse_expr(CompleteStr("3-(2-3+1)+(4-1+4)"))
            .unwrap()
            .1
            .evaluate(&HashMap::new())
            .unwrap(),
        10.0,
    );

    assert_eq!(
        parse_expr(CompleteStr("3+2+2-8+1-3"))
            .unwrap()
            .1
            .evaluate(&HashMap::new())
            .unwrap(),
        -3.0,
    );

    assert_eq!(
        parse_expr(CompleteStr("3-4-5-6"))
            .unwrap()
            .1
            .evaluate(&HashMap::new())
            .unwrap(),
        -12.0,
    );

    assert_eq!(
        parse_expr(CompleteStr("2*2/(5-1)+3"))
            .unwrap()
            .1
            .evaluate(&HashMap::new())
            .unwrap(),
        4.0,
    );

    assert_eq!(
        parse_expr(CompleteStr("2/2/(5-1)*3"))
            .unwrap()
            .1
            .evaluate(&HashMap::new())
            .unwrap(),
        0.75,
    );

    assert_eq!(
        parse_expr(CompleteStr("-4*4"))
            .unwrap()
            .1
            .evaluate(&HashMap::new())
            .unwrap(),
        -16.0,
    );

    assert_eq!(
        parse_expr(CompleteStr("3*(-3)"))
            .unwrap()
            .1
            .evaluate(&HashMap::new())
            .unwrap(),
        -9.0,
    );

    assert_eq!(
        parse_expr(CompleteStr("-x*sin(0)"))
            .unwrap()
            .1
            .evaluate(&vars_map)
            .unwrap(),
        0.0,
    );

    assert_eq!(
        parse_expr(CompleteStr("3^3"))
            .unwrap()
            .1
            .evaluate(&vars_map)
            .unwrap(),
        27.0,
    );

    assert_eq!(
        parse_expr(CompleteStr("2^3"))
            .unwrap()
            .1
            .evaluate(&vars_map)
            .unwrap(),
        8.0,
    );

    assert_eq!(
        parse_expr(CompleteStr("3^2"))
            .unwrap()
            .1
            .evaluate(&vars_map)
            .unwrap(),
        9.0,
    );

    assert_eq!(
        parse_expr(CompleteStr("3^(-3)"))
            .unwrap()
            .1
            .evaluate(&vars_map)
            .unwrap(),
        1.0 / 27.0,
    );

    assert_eq!(
        parse_expr(CompleteStr("(((2(4)))))"))
            .unwrap()
            .1
            .evaluate(&vars_map)
            .unwrap(),
        8.0,
    );

    assert_eq!(
        parse_expr(CompleteStr("-2^4"))
            .unwrap()
            .1
            .evaluate(&vars_map)
            .unwrap(),
        -16.0,
    );

    assert_eq!(
        parse_expr(CompleteStr("(-2)^4"))
            .unwrap()
            .1
            .evaluate(&vars_map)
            .unwrap(),
        16.0,
    );

    assert_eq!(
        parse_expr(CompleteStr("exp(0)"))
            .unwrap()
            .1
            .evaluate(&vars_map)
            .unwrap(),
        1.0,
    );

    assert_eq!(
        parse_expr(CompleteStr("log2(2)"))
            .unwrap()
            .1
            .evaluate(&vars_map)
            .unwrap(),
        1.0,
    );

    assert_eq!(
        parse_expr(CompleteStr("log2(8)"))
            .unwrap()
            .1
            .evaluate(&vars_map)
            .unwrap(),
        3.0,
    );

    let x = parse_expr(CompleteStr("log(3,9,5)")).unwrap().1.evaluate(&vars_map);
    let _test_err = match x {
        Err(EvaluationError::WrongNumberOfArgsError) => "discard",
        e => panic!("expected WrongNumberOfArgsError, found {:?}", e),
    };

    assert_eq!(
        parse_expr(CompleteStr("log(9,3)"))
            .unwrap()
            .1
            .evaluate(&vars_map)
            .unwrap(),
        2.0,
    );

    assert_eq!(
        parse_expr(CompleteStr("ln(2.718)"))
            .unwrap()
            .1
            .evaluate(&vars_map)
            .unwrap(),
        1.0,
    );
}<|MERGE_RESOLUTION|>--- conflicted
+++ resolved
@@ -144,7 +144,6 @@
     )
 );
 
-<<<<<<< HEAD
 named!(parse_args<CompleteStr, Vec<ExpressionNode>>,
     delimited!( char!('('), separated_list!(tag!(","), parse_expr), char!(')') )
 );
@@ -156,7 +155,10 @@
         (ExpressionNode::NaryExprNode {
             operator: NaryOperator::Log,
             child_nodes: Box::new(res),
-=======
+        })
+    )
+);
+
 named!(parse_acos<CompleteStr, ExpressionNode>,
     do_parse!(
         alt!(tag!("acos") | tag!("arccos")) >>
@@ -211,10 +213,10 @@
         (ExpressionNode::UnaryExprNode {
             operator: UnaryOperator::Abs,
             child_node: Box::new(res),
->>>>>>> 50a8e2de
-        })
-    )
-);
+        })
+    )
+);
+
 
 named!(pub parse_expr<CompleteStr, ExpressionNode>,
     call!(parse_priority_4)
@@ -235,12 +237,9 @@
         parse_log2       |
         parse_ln         |
         parse_exp        |
-<<<<<<< HEAD
         parse_log        |
-=======
         parse_e          |
         parse_pi         |
->>>>>>> 50a8e2de
         parse_variable
     )
 );
